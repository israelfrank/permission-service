--- conflicted
+++ resolved
@@ -148,13 +148,8 @@
 
 // Get finds one permission that matches filter,
 // if successful returns the permission, and a nil error,
-<<<<<<< HEAD
 // if the permission is not found it would return nil and NotFound error,
 // otherwise returns nil and non-nil error if any occured.
-=======
-// if the permission is not found it would return nil and unimplemented error,
-// otherwise returns nil and non-nil error if any occurred.
->>>>>>> dd8198ae
 func (s MongoStore) Get(ctx context.Context, filter interface{}) (service.Permission, error) {
 	collection := s.DB.Collection(PermissionCollectionName)
 
